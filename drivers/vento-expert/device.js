'use strict';

const { Device } = require('homey');

class VentoDevice extends Device {

  /**
   * onInit is called when the device is initialized.
   */
  async onInit() {
    const { id } = this.getData();
    this.log(`Locating device with id ${id}`);
    await this.discovery(id);
    await this.updateCapabilities();
    await this.setupCapabilities();
  }

  async updateCapabilities() {
    if (!this.hasCapability('fan_speed')) {
      await this.addCapability('fan_speed');
    }
    if (!this.hasCapability('alarm_connectivity')) {
      await this.addCapability('alarm_connectivity');
    }
  }

  async setupCapabilities() {
    if (this.hasCapability('onoff')) {
      this.registerCapabilityListener('onoff', this.onCapabilityOnoff.bind(this));
    }
    if (this.hasCapability('speedMode')) {
      this.registerCapabilityListener('speedMode', this.onCapabilitySpeedmode.bind(this));
      await this.setupFlowSpeedMode();
    }
    if (this.hasCapability('manualSpeed')) {
      this.registerCapabilityListener('manualSpeed', this.onCapabilityManualSpeed.bind(this));
      await this.setupFlowManualSpeed();
    }
    if (this.hasCapability('fan_speed')) {
      this.registerCapabilityListener('fan_speed', this.onCapabilityFanSpeed.bind(this));
    }
    if (this.hasCapability('operationMode')) {
      this.registerCapabilityListener('operationMode', this.onCapabilityOperationMode.bind(this));
      await this.setupFlowOperationMode();
    }
    if (this.hasCapability('alarm_generic')) {
      this.homey.flow.getConditionCard('alarm_generic').registerRunListener((args, state) => {
        return args.device.getCapabilityValue('alarm_generic');
      });
    }
    if (this.hasCapability('alarm_boost')) {
      this.homey.flow.getConditionCard('alarm_boost').registerRunListener((args, state) => {
        return args.device.getCapabilityValue('alarm_boost');
      });
    }
    if (this.hasCapability('alarm_filter')) {
      this.homey.flow.getConditionCard('alarm_filter').registerRunListener((args, state) => {
        return args.device.getCapabilityValue('alarm_filter');
      });
    }
    if (this.hasCapability('timerMode')) {
      this.registerCapabilityListener('timerMode', this.onCapabilityTimerMode.bind(this));
      await this.setupFlowTimerMode();
    }
  }

<<<<<<< HEAD
  async discovery(id)
  {
    this.deviceObject=this.driver.locateDeviceById(id);
    if(this.deviceObject==null){
      this.setUnavailable("Device not discovered yet, see if we still know it");
=======
  async discovery(id) {
    this.deviceObject = this.driver.locateDeviceById(id);
    if (this.deviceObject == null) {
      await this.setUnavailable('Device not discovered yet');
>>>>>>> c0eeb60e
      this.log('Vento device could not be located');
    } else {
      await this.setAvailable();
      this.log(`Vento device has been initialized: [${this.deviceObject.ip}]`);
      this.devicepwd = await this.getSetting('devicepwd');
    }
  }

  async updateDeviceState() {
    this.log('Requesting the current device state');
    const state = await this.driver.getDeviceState(this.deviceObject, this.devicepwd).catch(async (error) => {
      await this.setCapabilityValue('alarm_connectivity', true);
    });
    if (state === undefined) {
      return;
    }
    await this.setCapabilityValue('alarm_connectivity', false);
    this.log(JSON.stringify(state));
    await this.setCapabilityValue('onoff', (state.onoff === 1));
    await this.setCapabilityValue('alarm_boost', (state.boost.mode !== 0));
    await this.setCapabilityValue('alarm_filter', (state.filter.alarm === 1));
    await this.setCapabilityValue('filter_timer', `${state.filter.timer.days}:${state.filter.timer.hour}:${state.filter.timer.min}`);
    await this.setCapabilityValue('alarm_generic', (state.alarm !== 0));
    await this.setCapabilityValue('measure_humidity', state.humidity.current);
    await this.setCapabilityValue('measure_RPM', state.fan.rpm);
    // Now handle the different modes
    await this.setCapabilityValue('speedMode', state.speed.mode.toString());
    await this.setCapabilityValue('manualSpeed', (state.speed.manualspeed / 255) * 100);
    await this.setCapabilityValue('fan_speed', (state.speed.manualspeed / 255));
    await this.setCapabilityValue('operationMode', state.operationmode.toString());
    await this.setCapabilityValue('timerMode', state.timers.mode.toString());
    await this.setCapabilityValue('timerMode_timer', `${state.timers.countdown.hour}:${state.timers.countdown.min}:${state.timers.countdown.sec}`);

    // Update our settings based on current values in the device
    await this.setSettings({
      // only provide keys for the settings you want to change
      devicemodel: state.unittype,
      humidity_sensor: (state.humidity.sensoractivation === 1),
      humidity_threshold: state.humidity.threshold,
      boost_delay: state.boost.deactivationtimer,
    });
  }

  /**
   * onAdded is called when the user adds the device, called just after pairing.
   */
  async onAdded() {
    this.log('Vento device has been added');
  }

  async onSettings({ oldSettings, newSettings, changedKeys }) {
<<<<<<< HEAD
    if(changedKeys.includes('devicepwd'))
    {
      this.devicepwd=newSettings.devicepwd;
      this.updateDeviceState();
    }
    if(changedKeys.includes('last_known_ip'))
      {
        this.setStoreValue('lastKnowIP', newSettings.last_known_ip);
      }
    //For the other settings we probably need to push the new value to the device
    if(changedKeys.includes('humidity_sensor'))
      await this.driver.setHumiditySensor(this.deviceObject,this.devicepwd, newSettings.humidity_sensor);
    if(changedKeys.includes('humidity_threshold'))
      await this.driver.setHumiditySensorThreshold(this.deviceObject,this.devicepwd, newSettings.humidity_threshold);
    if(changedKeys.includes('boost_delay'))
      await this.driver.setBoostDelay(this.deviceObject,this.devicepwd, newSettings.boost_delay);
  }

  async onCapabilityOnoff( value, opts ) {
    if(value){
      await this.driver.setOnoffStatus(this.deviceObject,this.devicepwd, 1);
=======
    if (changedKeys.includes('devicepwd')) {
      this.devicepwd = newSettings.devicepwd;
      await this.updateDeviceState();
    }
    // For the other settings we probably need to push the new value to the device
    if (changedKeys.includes('humidity_sensor')) {
      await this.driver.setHumiditySensor(this.deviceObject, this.devicepwd, newSettings.humidity_sensor);
    }
    if (changedKeys.includes('humidity_threshold')) {
      await this.driver.setHumiditySensorThreshold(this.deviceObject, this.devicepwd, newSettings.humidity_threshold);
    }
    if (changedKeys.includes('boost_delay')) {
      await this.driver.setBoostDelay(this.deviceObject, this.devicepwd, newSettings.boost_delay);
    }
  }

  async onCapabilityOnoff(value, opts) {
    if (value) {
      await this.driver.setOnoffStatus(this.deviceObject, this.devicepwd, 1);
>>>>>>> c0eeb60e
    } else {
      await this.driver.setOnoffStatus(this.deviceObject, this.devicepwd, 0);
    }
    // this.setCapabilityValue('onoff', value);
  }

  async onCapabilitySpeedmode(value, opts) {
    await this.driver.setSpeedMode(this.deviceObject, this.devicepwd, value);
    // this.setCapabilityValue('speedMode', Number(value));
  }

  async onCapabilityManualSpeed(value, opts) {
    await this.driver.setManualSpeed(this.deviceObject, this.devicepwd, (255 * (value / 100)));
    // this.setCapabilityValue('operationMode', Number(value));
  }

  async onCapabilityFanSpeed(value, opts) {
    await this.driver.setManualSpeed(this.deviceObject, this.devicepwd, (255 * value));
  }

  async onCapabilityOperationMode(value, opts) {
    await this.driver.setOperationMode(this.deviceObject, this.devicepwd, value);
    // this.setCapabilityValue('operationMode', Number(value));
  }

  async onCapabilityTimerMode(value, opts) {
    await this.driver.setTimerMode(this.deviceObject, this.devicepwd, value);
    // this.setCapabilityValue('operationMode', Number(value));
  }

  async setupFlowOperationMode() {
    this.log('Create the flow for the operation mode capability');
    // Now setup the flow cards
    this._flowOperationMode = await this.homey.flow.getActionCard('operation_mode');
    this._flowOperationMode
      .registerRunListener(async (args, state) => {
        this.log(`attempt to change operation mode: ${args.operationMode}`);
        await this.setCapabilityValue('operationMode', args.operationMode);
        await this.driver.setOperationMode(args.device.deviceObject, args.device.devicepwd, args.operationMode);
      });
  }

  async setupFlowSpeedMode() {
    this.log('Create the flow for the speed mode capability');
    // Now setup the flow cards
    this._flowSpeedMode = await this.homey.flow.getActionCard('speed_mode');
    this._flowSpeedMode
      .registerRunListener(async (args, state) => {
        this.log(`attempt to change speed mode: ${args.speedMode}`);
        await this.setCapabilityValue('speedMode', args.speedMode);
        await this.driver.setSpeedMode(args.device.deviceObject, args.device.devicepwd, args.speedMode);
      });
  }

  async setupFlowManualSpeed() {
    this.log('Create the flow for the manual speed capability');
    // Now setup the flow cards
    this._flowManualSpeed = await this.homey.flow.getActionCard('manualSpeed_set');
    this._flowManualSpeed
      .registerRunListener(async (args, state) => {
        this.log(`attempt to change manual speed: ${args.speed}`);
        await this.setCapabilityValue('manualSpeed', args.speed);
        await this.setCapabilityValue('fan_speed', ((args.speed / 100) - 1));
        await this.driver.setManualSpeed(args.device.deviceObject, args.device.devicepwd, (255 * (args.speed / 100)));

      });
  }

  async setupFlowFanSpeed() {
    this.log('Create the flow for the fan speed capability');
    // Now setup the flow cards
    this._flowFanSpeed
      .registerRunListener(async (args, state) => {
        this.log(`attempt to change fan speed: ${args.speed}`);
        await this.setCapabilityValue('fan_speed', (args.fan_speed - 1));
        await this.setCapabilityValue('manualSpeed', (args.fan_speed * 100));
        await this.driver.setManualSpeed(args.device.deviceObject, args.device.devicepwd, (255 * (args.speed / 100)));

      });
  }

  async setupFlowTimerMode() {
    this.log('Create the flow for the timer mode capability');
    // Now setup the flow cards
    this._flowTimerMode = await this.homey.flow.getActionCard('timer_mode');
    this._flowTimerMode
      .registerRunListener(async (args, state) => {
        this.log(`attempt to change timer mode: ${args.timerMode}`);
        await this.setCapabilityValue('timerMode', args.timerMode);
        await this.driver.setTimerMode(args.device.deviceObject, args.device.devicepwd, args.timerMode);
      });
  }
}

module.exports = VentoDevice;<|MERGE_RESOLUTION|>--- conflicted
+++ resolved
@@ -64,18 +64,10 @@
     }
   }
 
-<<<<<<< HEAD
-  async discovery(id)
-  {
-    this.deviceObject=this.driver.locateDeviceById(id);
-    if(this.deviceObject==null){
-      this.setUnavailable("Device not discovered yet, see if we still know it");
-=======
   async discovery(id) {
     this.deviceObject = this.driver.locateDeviceById(id);
     if (this.deviceObject == null) {
       await this.setUnavailable('Device not discovered yet');
->>>>>>> c0eeb60e
       this.log('Vento device could not be located');
     } else {
       await this.setAvailable();
@@ -127,16 +119,11 @@
   }
 
   async onSettings({ oldSettings, newSettings, changedKeys }) {
-<<<<<<< HEAD
     if(changedKeys.includes('devicepwd'))
     {
       this.devicepwd=newSettings.devicepwd;
       this.updateDeviceState();
     }
-    if(changedKeys.includes('last_known_ip'))
-      {
-        this.setStoreValue('lastKnowIP', newSettings.last_known_ip);
-      }
     //For the other settings we probably need to push the new value to the device
     if(changedKeys.includes('humidity_sensor'))
       await this.driver.setHumiditySensor(this.deviceObject,this.devicepwd, newSettings.humidity_sensor);
@@ -146,30 +133,9 @@
       await this.driver.setBoostDelay(this.deviceObject,this.devicepwd, newSettings.boost_delay);
   }
 
-  async onCapabilityOnoff( value, opts ) {
-    if(value){
-      await this.driver.setOnoffStatus(this.deviceObject,this.devicepwd, 1);
-=======
-    if (changedKeys.includes('devicepwd')) {
-      this.devicepwd = newSettings.devicepwd;
-      await this.updateDeviceState();
-    }
-    // For the other settings we probably need to push the new value to the device
-    if (changedKeys.includes('humidity_sensor')) {
-      await this.driver.setHumiditySensor(this.deviceObject, this.devicepwd, newSettings.humidity_sensor);
-    }
-    if (changedKeys.includes('humidity_threshold')) {
-      await this.driver.setHumiditySensorThreshold(this.deviceObject, this.devicepwd, newSettings.humidity_threshold);
-    }
-    if (changedKeys.includes('boost_delay')) {
-      await this.driver.setBoostDelay(this.deviceObject, this.devicepwd, newSettings.boost_delay);
-    }
-  }
-
   async onCapabilityOnoff(value, opts) {
     if (value) {
       await this.driver.setOnoffStatus(this.deviceObject, this.devicepwd, 1);
->>>>>>> c0eeb60e
     } else {
       await this.driver.setOnoffStatus(this.deviceObject, this.devicepwd, 0);
     }
